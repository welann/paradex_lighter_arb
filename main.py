--- conflicted
+++ resolved
@@ -1,6 +1,5 @@
 #!/usr/bin/env python3
 """
-<<<<<<< HEAD
 期权交易和对冲系统命令行界面
 提供期权仓位管理和自动对冲功能
 """
@@ -362,600 +361,3 @@
 
 if __name__ == "__main__":
     asyncio.run(main())
-=======
-期权对冲管理系统 CLI主程序
-整合所有功能模块，提供命令行交互界面
-"""
-
-import sys
-import asyncio
-from command_parser import CommandParser, Command
-from position_manager import PositionManager
-from display_manager import DisplayManager
-from hedge_engine import HedgeEngine
-
-
-class HedgeCLI:
-    """期权对冲管理CLI"""
-    
-    def __init__(self):
-        self.parser = CommandParser()
-        self.position_manager = PositionManager()
-        self.display_manager = DisplayManager()
-        self.hedge_engine = HedgeEngine()
-        self.running = True
-        self.auto_hedge_enabled = False  # 自动对冲开关
-    
-    def run(self):
-        """运行CLI主循环"""
-        print("🚀 启动期权对冲管理系统...")
-        
-        try:
-            # 显示欢迎信息
-            self.display_manager.display_welcome()
-            
-            # 主循环
-            while self.running:
-                try:
-                    # 获取用户输入
-                    user_input = input("\n💬 请输入命令 (help 查看帮助): ").strip()
-                    
-                    if not user_input:
-                        continue
-                    
-                    # 解析命令
-                    command = self.parser.parse(user_input)
-                    
-                    # 执行命令
-                    self.execute_command(command)
-                    
-                except KeyboardInterrupt:
-                    print("\n\n⚠️  检测到Ctrl+C，正在退出...")
-                    self.running = False
-                except EOFError:
-                    print("\n\n👋 检测到EOF，正在退出...")
-                    self.running = False
-                except Exception as e:
-                    print(f"❌ 执行命令时出错: {e}")
-            
-        except Exception as e:
-            print(f"❌ 系统错误: {e}")
-        finally:
-            print("\n👋 感谢使用期权对冲管理系统!")
-    
-    def execute_command(self, command: Command):
-        """
-        执行命令
-        
-        Args:
-            command: 解析后的命令对象
-        """
-        if command.action == 'empty':
-            return
-        
-        elif command.action == 'unknown':
-            print(f"❓ 未知命令: {command.params.get('input', '')}")
-            print("💡 输入 'help' 查看可用命令")
-        
-        elif command.action == 'error':
-            print(f"❌ {command.params.get('message', '命令错误')}")
-        
-        elif command.action == 'add':
-            self._handle_add_command(command)
-        
-        elif command.action == 'delete':
-            self._handle_delete_command(command)
-        
-        elif command.action == 'show':
-            self._handle_show_command(command)
-        
-        elif command.action == 'status':
-            self._handle_status_command()
-        
-        elif command.action == 'hedge':
-            asyncio.run(self._handle_hedge_command(command))
-        
-        elif command.action == 'threshold':
-            self._handle_threshold_command(command)
-        
-        elif command.action == 'autohedge':
-            self._handle_autohedge_command(command)
-        
-        elif command.action == 'clear':
-            self._handle_clear_command()
-        
-        elif command.action == 'help':
-            self._handle_help_command()
-        
-        elif command.action == 'exit':
-            self._handle_exit_command()
-        
-        else:
-            print(f"❓ 不支持的命令动作: {command.action}")
-    
-    def _handle_add_command(self, command: Command):
-        """处理add命令"""
-        try:
-            success = self.position_manager.add_position(
-                command.symbol, 
-                command.operation, 
-                command.quantity
-            )
-            
-            if success:
-                print(f"\n📊 更新后的仓位汇总:")
-                self.display_manager.display_summary_table()
-                
-                # 如果开启了自动对冲，检查是否需要对冲
-                if self.auto_hedge_enabled:
-                    print(f"\n🤖 自动对冲已开启，检查对冲需求...")
-                    asyncio.run(self._auto_check_hedge())
-            
-        except Exception as e:
-            print(f"❌ 添加仓位失败: {e}")
-    
-    def _handle_delete_command(self, command: Command):
-        """处理delete命令"""
-        try:
-            success = self.position_manager.remove_position(
-                command.symbol, 
-                command.quantity
-            )
-            
-            if success:
-                print(f"\n📊 更新后的仓位汇总:")
-                self.display_manager.display_summary_table()
-                
-                # 如果开启了自动对冲，检查是否需要对冲
-                if self.auto_hedge_enabled:
-                    print(f"\n🤖 自动对冲已开启，检查对冲需求...")
-                    asyncio.run(self._auto_check_hedge())
-            
-        except Exception as e:
-            print(f"❌ 平仓失败: {e}")
-    
-    def _handle_show_command(self, command: Command):
-        """处理show命令"""
-        try:
-            operation = command.operation or 'all'
-            
-            if operation == 'positions':
-                self.display_manager.display_positions_table()
-            
-            elif operation == 'orders':
-                self.display_manager.display_orders_table()
-            
-            elif operation == 'summary':
-                self.display_manager.display_summary_table()
-            
-            elif operation == 'all':
-                print("\n📝 期权仓位:")
-                self.display_manager.display_positions_table()
-                print("\n📊 仓位汇总:")
-                self.display_manager.display_summary_table()
-                print("\n📋 最近订单:")
-                self.display_manager.display_orders_table()
-            
-        except Exception as e:
-            print(f"❌ 显示信息失败: {e}")
-    
-    def _handle_status_command(self):
-        """处理status命令"""
-        try:
-            # 传递自动对冲状态信息
-            self.display_manager.display_realtime_status(
-                auto_hedge_enabled=self.auto_hedge_enabled,
-                hedge_threshold=self.hedge_engine.hedge_threshold
-            )
-        except Exception as e:
-            print(f"❌ 显示状态失败: {e}")
-    
-    async def _handle_hedge_command(self, command: Command):
-        """处理hedge命令"""
-        try:
-            operation = command.operation or 'execute'
-            
-            # 获取当前仓位状态
-            status = self.position_manager.get_position_status()
-            positions = status['positions']
-            delta_summary = status['delta_summary']
-            
-            if not positions:
-                print("📝 当前没有期权仓位，无需对冲")
-                return
-            
-            if operation == 'check':
-                # 仅检查对冲需求，不执行
-                print(f"\n🔍 对冲需求检查 (阈值: {self.hedge_engine.hedge_threshold*100:.1f}%)")
-                recommendations = self.hedge_engine.check_hedge_requirement(delta_summary)
-                
-                if recommendations:
-                    self.hedge_engine.display_hedge_recommendations(recommendations)
-                else:
-                    print("✅ 当前无需对冲")
-            
-            elif operation == 'execute':
-                # 执行完整的对冲流程
-                success = await self.hedge_engine.run_hedge_cycle(positions, delta_summary)
-                
-                if success:
-                    print("\n📊 对冲完成后的仓位状态:")
-                    self.display_manager.display_summary_table()
-                
-        except Exception as e:
-            print(f"❌ 处理对冲命令失败: {e}")
-    
-    def _handle_threshold_command(self, command: Command):
-        """处理threshold命令"""
-        try:
-            operation = command.operation or 'show'
-            
-            if operation == 'show':
-                current = self.hedge_engine.hedge_threshold * 100
-                print(f"📊 当前对冲阈值: {current:.1f}%")
-                print("💡 当Delta变化超过此阈值时，系统将建议执行对冲")
-                
-            elif operation == 'set':
-                new_threshold = command.params.get('value', 0.05)
-                self.hedge_engine.hedge_threshold = new_threshold
-                
-                print(f"✅ 对冲阈值已设置为: {new_threshold*100:.1f}%")
-                
-        except Exception as e:
-            print(f"❌ 处理阈值命令失败: {e}")
-    
-    def _handle_autohedge_command(self, command: Command):
-        """处理autohedge命令"""
-        try:
-            operation = command.operation or 'status'
-            
-            if operation == 'status':
-                status = "🟢 开启" if self.auto_hedge_enabled else "🔴 关闭"
-                print(f"🤖 自动对冲状态: {status}")
-                if self.auto_hedge_enabled:
-                    print(f"   对冲阈值: {self.hedge_engine.hedge_threshold*100:.1f}%")
-                    print(f"   💡 仓位变动时将自动检查对冲需求")
-                else:
-                    print(f"   💡 需要手动执行 'hedge' 命令进行对冲")
-                    
-            elif operation == 'enable':
-                self.auto_hedge_enabled = True
-                print(f"✅ 自动对冲已开启")
-                print(f"   阈值: {self.hedge_engine.hedge_threshold*100:.1f}%")
-                print(f"   🚀 仓位变动时将自动检查并提示对冲")
-                
-            elif operation == 'disable':
-                self.auto_hedge_enabled = False
-                print(f"❌ 自动对冲已关闭")
-                print(f"   💡 如需对冲请手动执行 'hedge' 命令")
-                
-        except Exception as e:
-            print(f"❌ 处理自动对冲命令失败: {e}")
-    
-    async def _auto_check_hedge(self):
-        """自动检查对冲需求"""
-        try:
-            # 获取当前状态
-            status = self.position_manager.get_position_status()
-            positions = status['positions']
-            delta_summary = status['delta_summary']
-            
-            if not positions:
-                return
-            
-            # 检查对冲需求
-            recommendations = self.hedge_engine.check_hedge_requirement(delta_summary)
-            required_hedges = [r for r in recommendations if r.is_required]
-            
-            if required_hedges:
-                print(f"\n⚠️  检测到需要对冲的Delta敞口:")
-                for rec in required_hedges:
-                    print(f"   🎯 {rec.underlying}: Delta={rec.current_delta:+.6f}, "
-                          f"建议{rec.hedge_side} {rec.required_hedge_amount:.4f}")
-                
-                # 询问用户是否立即执行对冲
-                try:
-                    confirm = input("\n🤖 是否立即执行自动对冲? [yes/no/later]: ").strip().lower()
-                    
-                    if confirm in ['yes', 'y', '是']:
-                        print(f"\n🚀 执行自动对冲...")
-                        success = await self.hedge_engine.run_hedge_cycle(positions, delta_summary)
-                        if success:
-                            print(f"✅ 自动对冲执行完成")
-                        else:
-                            print(f"❌ 自动对冲执行失败")
-                    elif confirm in ['later', 'l', '稍后']:
-                        print(f"📝 已记录对冲需求，稍后可使用 'hedge' 命令执行")
-                    else:
-                        print(f"❌ 已跳过自动对冲")
-                        
-                except (KeyboardInterrupt, EOFError):
-                    print(f"\n❌ 自动对冲已取消")
-            else:
-                print(f"✅ Delta敞口在可接受范围内，无需对冲")
-                
-        except Exception as e:
-            print(f"❌ 自动对冲检查失败: {e}")
-    
-    def _handle_clear_command(self):
-        """处理clear命令"""
-        try:
-            # 确认操作
-            confirm = input("⚠️  确认要清空所有仓位记录吗? (yes/no): ").strip().lower()
-            
-            if confirm in ['yes', 'y', '是']:
-                self.position_manager.clear_all_positions()
-            else:
-                print("❌ 操作已取消")
-                
-        except Exception as e:
-            print(f"❌ 清空仓位失败: {e}")
-    
-    def _handle_help_command(self):
-        """处理help命令"""
-        self.display_manager.display_help()
-    
-    def _handle_exit_command(self):
-        """处理exit命令"""
-        print("👋 正在退出系统...")
-        self.running = False
-    
-    def display_startup_info(self):
-        """显示启动信息"""
-        print("\n" + "=" * 60)
-        print("🔍 系统自检...")
-        
-        try:
-            # 检查数据库连接
-            positions = self.position_manager.db.get_active_option_positions()
-            print(f"✅ 数据库连接正常，当前有 {len(positions)} 个活跃仓位")
-            
-            # 检查API连接
-            try:
-                markets = self.position_manager.paradex_api.get_option_markets()
-                print(f"✅ Paradex API连接正常，获取到 {len(markets)} 个期权")
-            except Exception as e:
-                print(f"⚠️  Paradex API连接异常: {e}")
-            
-            try:
-                sol_data = self.position_manager.lighter_api.get_market_by_symbol("SOL")
-                print(f"✅ Lighter API连接正常，SOL价格: ${sol_data.last_trade_price}")
-            except Exception as e:
-                print(f"⚠️  Lighter API连接异常: {e}")
-            
-        except Exception as e:
-            print(f"❌ 系统自检失败: {e}")
-        
-        print("=" * 60)
-
-
-def main():
-    """主函数"""
-    # 检查Python版本
-    if sys.version_info < (3, 7):
-        print("❌ 需要Python 3.7或更高版本")
-        sys.exit(1)
-    
-    try:
-        # 创建并运行CLI
-        cli = HedgeCLI()
-        cli.display_startup_info()
-        cli.run()
-        
-    except KeyboardInterrupt:
-        print("\n\n⚠️  程序被中断")
-    except Exception as e:
-        print(f"❌ 程序运行错误: {e}")
-    finally:
-        print("\n🔚 程序已退出")
-
-
-if __name__ == "__main__":
-    main()
-
-    
-# #!/usr/bin/env python3
-# """
-# 主程序文件
-# 整合Paradex期权信息和Lighter市场信息的展示
-# """
-
-# import random
-# from paradex_market import ParadexAPI
-# from lighter_market import LighterMarketAPI
-
-
-# def display_header(title: str):
-#     """显示标题"""
-#     print("\n" + "=" * 70)
-#     print(f"  {title}")
-#     print("=" * 70)
-
-
-# def display_random_option_deltas():
-#     """展示四个随机期权的delta值"""
-#     display_header("Paradex 随机期权 Delta 值展示")
-    
-#     try:
-#         paradex_api = ParadexAPI()
-        
-#         # 获取所有期权合约
-#         print("正在获取期权数据...")
-#         option_markets = paradex_api.get_option_markets()
-        
-#         if len(option_markets) == 0:
-#             print("❌ 未找到期权合约数据")
-#             return
-        
-#         print(f"✅ 找到 {len(option_markets)} 个期权合约")
-        
-#         # 随机选择4个期权
-#         num_to_show = min(4, len(option_markets))
-#         random_options = random.sample(option_markets, num_to_show)
-        
-#         print(f"\n随机选择的 {num_to_show} 个期权合约:")
-#         print("-" * 70)
-#         print(f"{'序号':<4} {'合约代码':<20} {'Delta值':<12} {'标记价格':<12} {'隐含波动率':<12}")
-#         print("-" * 70)
-        
-#         for i, option in enumerate(random_options, 1):
-#             delta = paradex_api.get_option_delta(option.symbol)
-#             mark_price = f"${option.mark_price:.4f}" if option.mark_price else "N/A"
-#             mark_iv = f"{option.mark_iv:.4f}" if option.mark_iv else "N/A"
-#             delta_str = f"{delta:.6f}" if delta is not None else "N/A"
-            
-#             print(f"{i:<4} {option.symbol:<20} {delta_str:<12} {mark_price:<12} {mark_iv:<12}")
-        
-#         # 显示详细信息
-#         print("\n详细信息:")
-#         print("-" * 70)
-        
-#         for i, option in enumerate(random_options, 1):
-#             print(f"\n[{i}] {option.symbol}")
-#             print(f"    合约类型: {option.contract_type}")
-#             print(f"    Delta: {option.delta}")
-#             print(f"    标记价格: ${option.mark_price}")
-#             if option.mark_iv:
-#                 print(f"    标记隐含波动率: {option.mark_iv:.4f}")
-#             if option.greeks:
-#                 print(f"    Greeks: ")
-#                 for key, value in option.greeks.items():
-#                     if isinstance(value, str):
-#                         try:
-#                             value = float(value)
-#                             print(f"      {key}: {value:.6f}")
-#                         except:
-#                             print(f"      {key}: {value}")
-#                     else:
-#                         print(f"      {key}: {value}")
-    
-#     except Exception as e:
-#         print(f"❌ 获取期权数据时发生错误: {e}")
-
-
-# def display_market_precision_info():
-#     """展示SOL, HYPE, ETH, BTC四个市场的下单精度和价格"""
-#     display_header("Lighter 市场精度与价格信息")
-    
-#     try:
-#         lighter_api = LighterMarketAPI()
-#         target_symbols = ["SOL", "HYPE", "ETH", "BTC"]
-        
-#         print("正在获取市场数据...")
-        
-#         # 获取所有市场数据
-#         markets = {}
-#         for symbol in target_symbols:
-#             market_data = lighter_api.get_market_by_symbol(symbol)
-#             if market_data:
-#                 markets[symbol] = market_data
-#             else:
-#                 print(f"⚠️  无法获取 {symbol} 市场数据")
-        
-#         if not markets:
-#             print("❌ 未能获取任何市场数据")
-#             return
-        
-#         print(f"✅ 成功获取 {len(markets)} 个市场的数据\n")
-        
-#         # 显示概览表格
-#         print("市场精度概览:")
-#         print("-" * 90)
-#         print(f"{'币种':<6} {'Market ID':<10} {'当前价格':<12} {'Size精度':<8} {'Price精度':<9} {'最小数量单位':<12} {'最小价格单位':<12}")
-#         print("-" * 90)
-        
-#         for symbol in target_symbols:
-#             if symbol in markets:
-#                 market = markets[symbol]
-#                 min_amount_unit = 1 / (10 ** market.size_decimals)
-#                 min_price_unit = 1 / (10 ** market.price_decimals)
-                
-#                 print(f"{symbol:<6} {market.market_id:<10} ${market.last_trade_price:<11.4f} "
-#                       f"{market.size_decimals:<8} {market.price_decimals:<9} "
-#                       f"{min_amount_unit:<12} ${min_price_unit:<11}")
-        
-#         # 显示详细信息
-#         print("\n详细市场信息:")
-#         print("-" * 90)
-        
-#         for symbol in target_symbols:
-#             if symbol in markets:
-#                 market = markets[symbol]
-#                 print(f"\n📊 {symbol} (Market ID: {market.market_id})")
-#                 print(f"   状态: {market.status}")
-#                 print(f"   当前价格: ${market.last_trade_price:,.4f}")
-#                 print(f"   24小时涨跌: {market.daily_price_change:+.2f}%")
-#                 print(f"   24小时交易量: {market.daily_base_token_volume:,.2f} {symbol}")
-#                 print(f"   24小时交易额: ${market.daily_quote_token_volume:,.2f}")
-#                 print(f"   ")
-#                 print(f"   📏 精度信息:")
-#                 print(f"      Size Decimals: {market.size_decimals} (最小数量: {1/(10**market.size_decimals):.{market.size_decimals}f} {symbol})")
-#                 print(f"      Price Decimals: {market.price_decimals} (最小价格单位: ${1/(10**market.price_decimals):.{market.price_decimals}f})")
-#                 print(f"      最小基础数量: {market.min_base_amount}")
-#                 print(f"      最小报价数量: {market.min_quote_amount}")
-#                 print(f"   ")
-#                 print(f"   💰 费率信息:")
-#                 print(f"      Maker费率: {market.maker_fee}%")
-#                 print(f"      Taker费率: {market.taker_fee}%")
-#                 print(f"      清算费率: {market.liquidation_fee}%")
-        
-#         # 显示下单示例
-#         print("\n" + "=" * 70)
-#         print("  下单精度示例")
-#         print("=" * 70)
-        
-#         for symbol in target_symbols:
-#             if symbol in markets:
-#                 market = markets[symbol]
-#                 current_price = market.last_trade_price
-#                 size_decimals = market.size_decimals
-#                 price_decimals = market.price_decimals
-                
-#                 # 示例数量和价格
-#                 example_amount = 1.0
-#                 example_price_offset = 0.01  # 价格偏移1%
-                
-#                 # 买入示例（价格稍高）
-#                 buy_price = current_price * (1 + example_price_offset)
-#                 buy_price_formatted = round(buy_price, price_decimals)
-                
-#                 # 卖出示例（价格稍低）
-#                 sell_price = current_price * (1 - example_price_offset)
-#                 sell_price_formatted = round(sell_price, price_decimals)
-                
-#                 print(f"\n{symbol} 下单示例:")
-#                 print(f"  当前价格: ${current_price:.{price_decimals}f}")
-#                 print(f"  买入 {example_amount:.{size_decimals}f} {symbol} @ ${buy_price_formatted:.{price_decimals}f}")
-#                 print(f"  卖出 {example_amount:.{size_decimals}f} {symbol} @ ${sell_price_formatted:.{price_decimals}f}")
-    
-#     except Exception as e:
-#         print(f"❌ 获取市场数据时发生错误: {e}")
-
-
-# def main():
-#     """主函数"""
-#     print("🚀 Paradex & Lighter 量化交易信息展示系统")
-#     print("=" * 70)
-    
-#     try:
-#         # 1. 展示随机期权的Delta值
-#         display_random_option_deltas()
-        
-#         # 2. 展示市场精度信息
-#         display_market_precision_info()
-        
-#         print("\n" + "=" * 70)
-#         print("✅ 信息展示完成!")
-#         print("=" * 70)
-        
-#     except KeyboardInterrupt:
-#         print("\n\n⚠️  程序被用户中断")
-#     except Exception as e:
-#         print(f"\n❌ 程序执行错误: {e}")
-#     finally:
-#         print("\n👋 感谢使用!")
-
-
-# if __name__ == "__main__":
-#     main()
->>>>>>> 62024544
